--- conflicted
+++ resolved
@@ -19,12 +19,9 @@
 import { ClusterDetails, KubernetesClustersSupplier } from '../types/types';
 import { ConfigClusterLocator } from './ConfigClusterLocator';
 import { GkeClusterLocator } from './GkeClusterLocator';
-<<<<<<< HEAD
 import { CatalogClusterLocator } from './CatalogClusterLocator';
 import { CatalogApi } from '@backstage/catalog-client';
-=======
 import { LocalKubectlProxyClusterLocator } from './LocalKubectlProxyLocator';
->>>>>>> 426781af
 
 class CombinedClustersSupplier implements KubernetesClustersSupplier {
   constructor(readonly clusterSuppliers: KubernetesClustersSupplier[]) {}
@@ -52,13 +49,10 @@
     .map(clusterLocatorMethod => {
       const type = clusterLocatorMethod.getString('type');
       switch (type) {
-<<<<<<< HEAD
         case 'catalog':
           return CatalogClusterLocator.fromConfig(catalogClient);
-=======
         case 'localKubectlProxy':
           return new LocalKubectlProxyClusterLocator();
->>>>>>> 426781af
         case 'config':
           return ConfigClusterLocator.fromConfig(clusterLocatorMethod);
         case 'gke':
